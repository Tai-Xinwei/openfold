# Copyright 2021 AlQuraishi Laboratory
# Copyright 2021 DeepMind Technologies Limited
#
# Licensed under the Apache License, Version 2.0 (the "License");
# you may not use this file except in compliance with the License.
# You may obtain a copy of the License at
#
#      http://www.apache.org/licenses/LICENSE-2.0
#
# Unless required by applicable law or agreed to in writing, software
# distributed under the License is distributed on an "AS IS" BASIS,
# WITHOUT WARRANTIES OR CONDITIONS OF ANY KIND, either express or implied.
# See the License for the specific language governing permissions and
# limitations under the License.
import math
import sys
import torch
import torch.nn as nn
from typing import Tuple, Sequence, Optional
from functools import partial
from abc import ABC, abstractmethod

from openfold.model.primitives import Linear, LayerNorm
from openfold.model.dropout import DropoutRowwise, DropoutColumnwise
from openfold.model.msa import (
    MSARowAttentionWithPairBias,
    MSAColumnAttention,
    MSAColumnGlobalAttention,
)
from openfold.model.outer_product_mean import OuterProductMean
from openfold.model.pair_transition import PairTransition
from openfold.model.triangular_attention import (
    TriangleAttention,
    TriangleAttentionStartingNode,
    TriangleAttentionEndingNode,
)
from openfold.model.triangular_multiplicative_update import (
    TriangleMultiplicationOutgoing,
    TriangleMultiplicationIncoming,
    FusedTriangleMultiplicationIncoming,
    FusedTriangleMultiplicationOutgoing
)
from openfold.utils.checkpointing import checkpoint_blocks, get_checkpoint_fn
from openfold.utils.chunk_utils import chunk_layer, ChunkSizeTuner
from openfold.utils.tensor_utils import add


class MSATransition(nn.Module):
    """
    Feed-forward network applied to MSA activations after attention.

    Implements Algorithm 9
    """
    def __init__(self, c_m, n):
        """
        Args:
            c_m:
                MSA channel dimension
            n:
                Factor multiplied to c_m to obtain the hidden channel
                dimension
        """
        super(MSATransition, self).__init__()

        self.c_m = c_m
        self.n = n

        self.layer_norm = LayerNorm(self.c_m)
        self.linear_1 = Linear(self.c_m, self.n * self.c_m, init="relu")
        self.relu = nn.ReLU()
        self.linear_2 = Linear(self.n * self.c_m, self.c_m, init="final")

    def _transition(self, m, mask):
        m = self.layer_norm(m)
        m = self.linear_1(m)
        m = self.relu(m)
        m = self.linear_2(m) * mask
        return m

    @torch.jit.ignore
    def _chunk(self,
        m: torch.Tensor,
        mask: torch.Tensor,
        chunk_size: int,
    ) -> torch.Tensor:
         return chunk_layer(
             self._transition,
             {"m": m, "mask": mask},
             chunk_size=chunk_size,
             no_batch_dims=len(m.shape[:-2]),
         )

    def forward(
        self,
        m: torch.Tensor,
        mask: Optional[torch.Tensor] = None,
        chunk_size: Optional[int] = None,
    ) -> torch.Tensor:
        """
        Args:
            m:
                [*, N_seq, N_res, C_m] MSA activation
            mask:
                [*, N_seq, N_res, C_m] MSA mask
        Returns:
            m:
                [*, N_seq, N_res, C_m] MSA activation update
        """
        # DISCREPANCY: DeepMind forgets to apply the MSA mask here.
        if mask is None:
            mask = m.new_ones(m.shape[:-1])

        mask = mask.unsqueeze(-1)

        if chunk_size is not None:
            m = self._chunk(m, mask, chunk_size)
        else:
            m = self._transition(m, mask)

        return m


class PairStack(nn.Module):
    def __init__(
        self,
        c_z: int,
        c_hidden_mul: int,
        c_hidden_pair_att: int,
        no_heads_pair: int,
        transition_n: int,
        pair_dropout: float,
        fuse_projection_weights: bool,
        inf: float,
        eps: float
    ):
        super(PairStack, self).__init__()

        if fuse_projection_weights:
            self.tri_mul_out = FusedTriangleMultiplicationOutgoing(
                c_z,
                c_hidden_mul,
            )
            self.tri_mul_in = FusedTriangleMultiplicationIncoming(
                c_z,
                c_hidden_mul,
            )
        else:
            self.tri_mul_out = TriangleMultiplicationOutgoing(
                c_z,
                c_hidden_mul,
            )
            self.tri_mul_in = TriangleMultiplicationIncoming(
                c_z,
                c_hidden_mul,
            )

        self.tri_att_start = TriangleAttention(
            c_z,
            c_hidden_pair_att,
            no_heads_pair,
            inf=inf,
        )
        self.tri_att_end = TriangleAttention(
            c_z,
            c_hidden_pair_att,
            no_heads_pair,
            inf=inf,
        )

        self.pair_transition = PairTransition(
            c_z,
            transition_n,
        )

        self.ps_dropout_row_layer = DropoutRowwise(pair_dropout)

    def forward(self,
        z: torch.Tensor,
        pair_mask: torch.Tensor,
        chunk_size: Optional[int] = None,
        use_deepspeed_evo_attention: bool = False,
        use_lma: bool = False,
        inplace_safe: bool = False,
        _mask_trans: bool = True,
        _attn_chunk_size: Optional[int] = None
    ) -> torch.Tensor:
        # DeepMind doesn't mask these transitions in the source, so _mask_trans
        # should be disabled to better approximate the exact activations of
        # the original.
        pair_trans_mask = pair_mask if _mask_trans else None

        if (_attn_chunk_size is None):
            _attn_chunk_size = chunk_size

        tmu_update = self.tri_mul_out(
            z,
            mask=pair_mask,
            inplace_safe=inplace_safe,
            _add_with_inplace=True,
        )
        if (not inplace_safe):
            z = z + self.ps_dropout_row_layer(tmu_update)
        else:
            z = tmu_update

        del tmu_update

        tmu_update = self.tri_mul_in(
            z,
            mask=pair_mask,
            inplace_safe=inplace_safe,
            _add_with_inplace=True,
        )
        if (not inplace_safe):
            z = z + self.ps_dropout_row_layer(tmu_update)
        else:
            z = tmu_update

        del tmu_update

<<<<<<< HEAD
        z = add(z,
                self.ps_dropout_row_layer(
                    self.tri_att_start(
                        z,
                        mask=pair_mask,
                        chunk_size=_attn_chunk_size,
                        use_memory_efficient_kernel=False,
                        use_lma=use_lma,
                        inplace_safe=inplace_safe,
                    )
                ),
                inplace=inplace_safe,
=======
        z = add(z, 
            self.ps_dropout_row_layer(
                self.tri_att_start(
                    z, 
                    mask=pair_mask, 
                    chunk_size=_attn_chunk_size, 
                    use_memory_efficient_kernel=False,
                    use_deepspeed_evo_attention=use_deepspeed_evo_attention,
                    use_lma=use_lma,
                    inplace_safe=inplace_safe,
>>>>>>> 67a00a6c
                )

        z = z.transpose(-2, -3)
        if (inplace_safe):
            z = z.contiguous()

        z = add(z,
<<<<<<< HEAD
                self.ps_dropout_row_layer(
                    self.tri_att_end(
                        z,
                        mask=pair_mask.transpose(-1, -2),
                        chunk_size=_attn_chunk_size,
                        use_memory_efficient_kernel=False,
                        use_lma=use_lma,
                        inplace_safe=inplace_safe,
                    )
                ),
                inplace=inplace_safe,
=======
            self.ps_dropout_row_layer(
                self.tri_att_end(
                    z,
                    mask=pair_mask.transpose(-1, -2),
                    chunk_size=_attn_chunk_size,
                    use_memory_efficient_kernel=False,
                    use_deepspeed_evo_attention=use_deepspeed_evo_attention,
                    use_lma=use_lma,
                    inplace_safe=inplace_safe,
>>>>>>> 67a00a6c
                )

        z = z.transpose(-2, -3)
        if (inplace_safe):
            z = z.contiguous()

        z = add(z,
                self.pair_transition(
                    z, mask=pair_trans_mask, chunk_size=chunk_size,
                ),
                inplace=inplace_safe,
        )

        return z


class MSABlock(nn.Module, ABC):
    @abstractmethod
    def __init__(self,
        c_m: int,
        c_z: int,
        c_hidden_msa_att: int,
        c_hidden_opm: int,
        c_hidden_mul: int,
        c_hidden_pair_att: int,
        no_heads_msa: int,
        no_heads_pair: int,
        transition_n: int,
        msa_dropout: float,
        pair_dropout: float,
        opm_first: bool,
        fuse_projection_weights: bool,
        inf: float,
        eps: float,
    ):
        super(MSABlock, self).__init__()

        self.opm_first = opm_first

        self.msa_att_row = MSARowAttentionWithPairBias(
            c_m=c_m,
            c_z=c_z,
            c_hidden=c_hidden_msa_att,
            no_heads=no_heads_msa,
            inf=inf,
        )

<<<<<<< HEAD
=======
        # Specifically, seqemb mode does not use column attention
        self.no_column_attention = no_column_attention
        if not self.no_column_attention:
            self.msa_att_col = MSAColumnAttention(
                c_m,
                c_hidden_msa_att,
                no_heads_msa,
                inf=inf,
            )

>>>>>>> 67a00a6c
        self.msa_dropout_layer = DropoutRowwise(msa_dropout)

        self.msa_transition = MSATransition(
            c_m=c_m,
            n=transition_n,
        )

        self.outer_product_mean = OuterProductMean(
            c_m,
            c_z,
            c_hidden_opm,
        )

        self.pair_stack = PairStack(
            c_z=c_z,
            c_hidden_mul=c_hidden_mul,
            c_hidden_pair_att=c_hidden_pair_att,
            no_heads_pair=no_heads_pair,
            transition_n=transition_n,
            pair_dropout=pair_dropout,
            fuse_projection_weights=fuse_projection_weights,
            inf=inf,
            eps=eps
        )

    def _compute_opm(self,
        input_tensors: Sequence[torch.Tensor],
        msa_mask: torch.Tensor,
        chunk_size: Optional[int] = None,
        inplace_safe: bool = False,
        _offload_inference: bool = False
    ) -> Tuple[torch.Tensor, torch.Tensor]:

        m, z = input_tensors

        if (_offload_inference and inplace_safe):
            # m: GPU, z: CPU
            del m, z
            assert (sys.getrefcount(input_tensors[1]) == 2)
            input_tensors[1] = input_tensors[1].cpu()
            m, z = input_tensors

        opm = self.outer_product_mean(
            m, mask=msa_mask, chunk_size=chunk_size, inplace_safe=inplace_safe
        )

        if (_offload_inference and inplace_safe):
            # m: GPU, z: GPU
            del m, z
            assert (sys.getrefcount(input_tensors[0]) == 2)
            input_tensors[1] = input_tensors[1].to(opm.device)
            m, z = input_tensors

        z = add(z, opm, inplace=inplace_safe)
        del opm

        return m, z

    @abstractmethod
    def forward(self,
        m: Optional[torch.Tensor],
        z: Optional[torch.Tensor],
        msa_mask: torch.Tensor,
        pair_mask: torch.Tensor,
        chunk_size: Optional[int] = None,
        use_lma: bool = False,
        use_flash: bool = False,
        inplace_safe: bool = False,
        _mask_trans: bool = True,
        _attn_chunk_size: Optional[int] = None,
        _offload_inference: bool = False,
        _offloadable_inputs: Optional[Sequence[torch.Tensor]] = None,
    ) -> Tuple[torch.Tensor, torch.Tensor]:
        pass


class EvoformerBlock(MSABlock):
    def __init__(self,
        c_m: int,
        c_z: int,
        c_hidden_msa_att: int,
        c_hidden_opm: int,
        c_hidden_mul: int,
        c_hidden_pair_att: int,
        no_heads_msa: int,
        no_heads_pair: int,
        transition_n: int,
        msa_dropout: float,
        pair_dropout: float,
        no_column_attention: bool,
        opm_first: bool,
        fuse_projection_weights: bool,
        inf: float,
        eps: float,
    ):
        super(EvoformerBlock, self).__init__(c_m=c_m,
                                             c_z=c_z,
                                             c_hidden_msa_att=c_hidden_msa_att,
                                             c_hidden_opm=c_hidden_opm,
                                             c_hidden_mul=c_hidden_mul,
                                             c_hidden_pair_att=c_hidden_pair_att,
                                             no_heads_msa=no_heads_msa,
                                             no_heads_pair=no_heads_pair,
                                             transition_n=transition_n,
                                             msa_dropout=msa_dropout,
                                             pair_dropout=pair_dropout,
                                             opm_first=opm_first,
                                             fuse_projection_weights=fuse_projection_weights,
                                             inf=inf,
                                             eps=eps)

        # Specifically, seqemb mode does not use column attention
        self.no_column_attention = no_column_attention

        if not self.no_column_attention:
            self.msa_att_col = MSAColumnAttention(
                c_m,
                c_hidden_msa_att,
                no_heads_msa,
                inf=inf,
            )

    def forward(self,
        m: Optional[torch.Tensor],
        z: Optional[torch.Tensor],
        msa_mask: torch.Tensor,
        pair_mask: torch.Tensor,
        chunk_size: Optional[int] = None,
        use_deepspeed_evo_attention: bool = False,
        use_lma: bool = False,
        use_flash: bool = False,
        inplace_safe: bool = False,
        _mask_trans: bool = True,
        _attn_chunk_size: Optional[int] = None,
        _offload_inference: bool = False,
        _offloadable_inputs: Optional[Sequence[torch.Tensor]] = None,
    ) -> Tuple[torch.Tensor, torch.Tensor]:

        msa_trans_mask = msa_mask if _mask_trans else None

        if(_attn_chunk_size is None):
            _attn_chunk_size = chunk_size

        if(_offload_inference and inplace_safe):
            input_tensors = _offloadable_inputs
            del _offloadable_inputs
        else:
            input_tensors = [m, z]

        m, z = input_tensors

<<<<<<< HEAD
        if self.opm_first:
            del m, z

            m, z = self._compute_opm(input_tensors=input_tensors,
                                     msa_mask=msa_mask,
                                     chunk_size=chunk_size,
                                     inplace_safe=inplace_safe,
                                     _offload_inference=_offload_inference)

        m = add(m,
                self.msa_dropout_layer(
                    self.msa_att_row(
                        m,
                        z=z,
                        mask=msa_mask,
                        chunk_size=_attn_chunk_size,
                        use_memory_efficient_kernel=False,
                        use_lma=use_lma,
                    )
                ),
                inplace=inplace_safe,
=======
        m = add(m, 
            self.msa_dropout_layer(
                self.msa_att_row(
                    m, 
                    z=z, 
                    mask=msa_mask, 
                    chunk_size=_attn_chunk_size,
                    use_memory_efficient_kernel=False,
                    use_deepspeed_evo_attention=use_deepspeed_evo_attention,
                    use_lma=use_lma,
>>>>>>> 67a00a6c
                )

        if (_offload_inference and inplace_safe):
            # m: GPU, z: CPU
            del m, z
            assert (sys.getrefcount(input_tensors[1]) == 2)
            input_tensors[1] = input_tensors[1].cpu()
            torch.cuda.empty_cache()
            m, z = input_tensors

        # Specifically, column attention is not used in seqemb mode.
        if not self.no_column_attention:
            m = add(m,
                    self.msa_att_col(
                        m,
                        mask=msa_mask,
                        chunk_size=chunk_size,
                        use_lma=use_lma,
                        use_flash=use_flash,
                    ),
                    inplace=inplace_safe,
                    )

        m = add(
            m,
            self.msa_transition(
                m, mask=msa_trans_mask, chunk_size=chunk_size,
            ),
            inplace=inplace_safe,
        )

<<<<<<< HEAD
        if not self.opm_first:
            if (not inplace_safe):
                input_tensors = [m, z]

            del m, z

            m, z = self._compute_opm(input_tensors=input_tensors,
                                     msa_mask=msa_mask,
                                     chunk_size=chunk_size,
                                     inplace_safe=inplace_safe,
                                     _offload_inference=_offload_inference)

        if (_offload_inference and inplace_safe):
            # m: CPU, z: GPU
            del m, z
            assert (sys.getrefcount(input_tensors[0]) == 2)
            device = input_tensors[0].device
            input_tensors[0] = input_tensors[0].cpu()
            input_tensors[1] = input_tensors[1].to(device)
            m, z = input_tensors

        if (not inplace_safe):
            input_tensors = [m, z]
=======
        # Specifically, column attention is not used in seqemb mode.
        if not self.no_column_attention:
            m = add(m,
                self.msa_att_col(
                    m,
                    mask=msa_mask,
                    chunk_size=chunk_size,
                    use_deepspeed_evo_attention=use_deepspeed_evo_attention,
                    use_lma=use_lma,
                    use_flash=use_flash,
                ),
                inplace=inplace_safe,
            )
>>>>>>> 67a00a6c

        del m, z

<<<<<<< HEAD
        z = self.pair_stack(
            z=input_tensors[1],
            pair_mask=pair_mask,
            chunk_size=chunk_size,
=======
        m, z = self.core(
            input_tensors, 
            msa_mask=msa_mask, 
            pair_mask=pair_mask, 
            chunk_size=chunk_size,
            use_deepspeed_evo_attention=use_deepspeed_evo_attention,
>>>>>>> 67a00a6c
            use_lma=use_lma,
            inplace_safe=inplace_safe,
            _mask_trans=_mask_trans,
            _attn_chunk_size=_attn_chunk_size
        )

        if (_offload_inference and inplace_safe):
            # m: GPU, z: GPU
            device = z.device
            assert (sys.getrefcount(input_tensors[0]) == 2)
            input_tensors[0] = input_tensors[0].to(device)
            m, _ = input_tensors
        else:
            m = input_tensors[0]

        return m, z


class ExtraMSABlock(MSABlock):
    """ 
        Almost identical to the standard EvoformerBlock, except in that the
        ExtraMSABlock uses GlobalAttention for MSA column attention and
        requires more fine-grained control over checkpointing. Separated from
        its twin to preserve the TorchScript-ability of the latter.
    """
    def __init__(self,
        c_m: int,
        c_z: int,
        c_hidden_msa_att: int,
        c_hidden_opm: int,
        c_hidden_mul: int,
        c_hidden_pair_att: int,
        no_heads_msa: int,
        no_heads_pair: int,
        transition_n: int,
        msa_dropout: float,
        pair_dropout: float,
        opm_first: bool,
        fuse_projection_weights: bool,
        inf: float,
        eps: float,
        ckpt: bool,
    ):
        super(ExtraMSABlock, self).__init__(c_m=c_m,
                                            c_z=c_z,
                                            c_hidden_msa_att=c_hidden_msa_att,
                                            c_hidden_opm=c_hidden_opm,
                                            c_hidden_mul=c_hidden_mul,
                                            c_hidden_pair_att=c_hidden_pair_att,
                                            no_heads_msa=no_heads_msa,
                                            no_heads_pair=no_heads_pair,
                                            transition_n=transition_n,
                                            msa_dropout=msa_dropout,
                                            pair_dropout=pair_dropout,
                                            opm_first=opm_first,
                                            fuse_projection_weights=fuse_projection_weights,
                                            inf=inf,
                                            eps=eps)

        self.ckpt = ckpt

        self.msa_att_col = MSAColumnGlobalAttention(
            c_in=c_m,
            c_hidden=c_hidden_msa_att,
            no_heads=no_heads_msa,
            inf=inf,
            eps=eps,
        )

    def forward(self,
        m: Optional[torch.Tensor],
        z: Optional[torch.Tensor],
        msa_mask: torch.Tensor,
        pair_mask: torch.Tensor,
        chunk_size: Optional[int] = None,
        use_deepspeed_evo_attention: bool = False,
        use_lma: bool = False,
        inplace_safe: bool = False,
        _mask_trans: bool = True,
        _attn_chunk_size: Optional[int] = None,
        _offload_inference: bool = False,
        _offloadable_inputs: Optional[Sequence[torch.Tensor]] = None,
    ) -> Tuple[torch.Tensor, torch.Tensor]:
        if(_attn_chunk_size is None):
            _attn_chunk_size = chunk_size
       
        if(_offload_inference and inplace_safe):
            input_tensors = _offloadable_inputs
            del _offloadable_inputs
        else:
            input_tensors = [m, z]

        m, z = input_tensors

        if self.opm_first:
            del m, z

            m, z = self._compute_opm(input_tensors=input_tensors,
                                     msa_mask=msa_mask,
                                     chunk_size=chunk_size,
                                     inplace_safe=inplace_safe,
                                     _offload_inference=_offload_inference)

        m = add(m,
            self.msa_dropout_layer(
                self.msa_att_row(
                    m.clone() if torch.is_grad_enabled() else m, 
                    z=z.clone() if torch.is_grad_enabled() else z, 
                    mask=msa_mask, 
                    chunk_size=_attn_chunk_size,
                    use_lma=use_lma,
<<<<<<< HEAD
                    use_memory_efficient_kernel=not use_lma and m.is_cuda,
=======
                    use_deepspeed_evo_attention=use_deepspeed_evo_attention,
                    use_memory_efficient_kernel=not (use_lma or use_deepspeed_evo_attention),
>>>>>>> 67a00a6c
                    _checkpoint_chunks=
                        self.ckpt if torch.is_grad_enabled() else False,
                )
            ),
            inplace=inplace_safe,
        )

        if (not inplace_safe):
            input_tensors = [m, z]

        del m, z

        def fn(input_tensors):
            m, z = input_tensors

            if (_offload_inference and inplace_safe):
                # m: GPU, z: CPU
                del m, z
                assert (sys.getrefcount(input_tensors[1]) == 2)
                input_tensors[1] = input_tensors[1].cpu()
                torch.cuda.empty_cache()
                m, z = input_tensors

            m = add(m,
                    self.msa_att_col(
                        m,
                        mask=msa_mask,
                        chunk_size=chunk_size,
                        use_lma=use_lma,
                    ),
                    inplace=inplace_safe,
                    )

            m = add(
                m,
                self.msa_transition(
                    m, mask=msa_mask, chunk_size=chunk_size,
                ),
                inplace=inplace_safe,
            )

            if not self.opm_first:
                if (not inplace_safe):
                    input_tensors = [m, z]

                del m, z

                m, z = self._compute_opm(input_tensors=input_tensors,
                                         msa_mask=msa_mask,
                                         chunk_size=chunk_size,
                                         inplace_safe=inplace_safe,
                                         _offload_inference=_offload_inference)

            if (_offload_inference and inplace_safe):
                # m: CPU, z: GPU
                del m, z
                assert (sys.getrefcount(input_tensors[0]) == 2)
                device = input_tensors[0].device
                input_tensors[0] = input_tensors[0].cpu()
                input_tensors[1] = input_tensors[1].to(device)
                m, z = input_tensors

            if (not inplace_safe):
                input_tensors = [m, z]

            del m, z

            z = self.pair_stack(
                input_tensors[1],
                pair_mask=pair_mask,
                chunk_size=chunk_size,
                use_deepspeed_evo_attention=use_deepspeed_evo_attention,
                use_lma=use_lma,
                inplace_safe=inplace_safe,
                _mask_trans=_mask_trans,
                _attn_chunk_size=_attn_chunk_size
            )

            m = input_tensors[0]
            if (_offload_inference and inplace_safe):
                # m: GPU, z: GPU
                device = z.device
                del m
                assert (sys.getrefcount(input_tensors[0]) == 2)
                input_tensors[0] = input_tensors[0].to(device)
                m, _ = input_tensors

            return m, z

        if (torch.is_grad_enabled() and self.ckpt):
            checkpoint_fn = get_checkpoint_fn()
            m, z = checkpoint_fn(fn, input_tensors)
        else:
            m, z = fn(input_tensors)

        return m, z


class EvoformerStack(nn.Module):
    """
    Main Evoformer trunk.

    Implements Algorithm 6.
    """

    def __init__(
        self,
        c_m: int,
        c_z: int,
        c_hidden_msa_att: int,
        c_hidden_opm: int,
        c_hidden_mul: int,
        c_hidden_pair_att: int,
        c_s: int,
        no_heads_msa: int,
        no_heads_pair: int,
        no_blocks: int,
        transition_n: int,
        msa_dropout: float,
        pair_dropout: float,
        no_column_attention: bool,
        opm_first: bool,
        fuse_projection_weights: bool,
        blocks_per_ckpt: int,
        inf: float,
        eps: float,
        clear_cache_between_blocks: bool = False, 
        tune_chunk_size: bool = False,
        **kwargs,
    ):
        """
        Args:
            c_m:
                MSA channel dimension
            c_z:
                Pair channel dimension
            c_hidden_msa_att:
                Hidden dimension in MSA attention
            c_hidden_opm:
                Hidden dimension in outer product mean module
            c_hidden_mul:
                Hidden dimension in multiplicative updates
            c_hidden_pair_att:
                Hidden dimension in triangular attention
            c_s:
                Channel dimension of the output "single" embedding
            no_heads_msa:
                Number of heads used for MSA attention
            no_heads_pair:
                Number of heads used for pair attention
            no_blocks:
                Number of Evoformer blocks in the stack
            transition_n:
                Factor by which to multiply c_m to obtain the MSATransition
                hidden dimension
            msa_dropout:
                Dropout rate for MSA activations
            pair_dropout:
                Dropout used for pair activations
            no_column_attention:
                When True, doesn't use column attention. Required for running
                sequence embedding mode
            opm_first:
                When True, Outer Product Mean is performed at the beginning of
                the Evoformer block instead of after the MSA Stack.
                Used in Multimer pipeline.
            fuse_projection_weights:
                When True, uses FusedTriangleMultiplicativeUpdate variant in
                the Pair Stack. Used in Multimer pipeline.
            blocks_per_ckpt:
                Number of Evoformer blocks in each activation checkpoint
            clear_cache_between_blocks:
                Whether to clear CUDA's GPU memory cache between blocks of the
                stack. Slows down each block but can reduce fragmentation
            tune_chunk_size:
                Whether to dynamically tune the module's chunk size
        """
        super(EvoformerStack, self).__init__()

        self.blocks_per_ckpt = blocks_per_ckpt
        self.clear_cache_between_blocks = clear_cache_between_blocks

        self.blocks = nn.ModuleList()

        for _ in range(no_blocks):
            block = EvoformerBlock(
                c_m=c_m,
                c_z=c_z,
                c_hidden_msa_att=c_hidden_msa_att,
                c_hidden_opm=c_hidden_opm,
                c_hidden_mul=c_hidden_mul,
                c_hidden_pair_att=c_hidden_pair_att,
                no_heads_msa=no_heads_msa,
                no_heads_pair=no_heads_pair,
                transition_n=transition_n,
                msa_dropout=msa_dropout,
                pair_dropout=pair_dropout,
                no_column_attention=no_column_attention,
                opm_first=opm_first,
                fuse_projection_weights=fuse_projection_weights,
                inf=inf,
                eps=eps,
            )
            self.blocks.append(block)

        self.linear = Linear(c_m, c_s)

        self.tune_chunk_size = tune_chunk_size
        self.chunk_size_tuner = None
        if(tune_chunk_size):
            self.chunk_size_tuner = ChunkSizeTuner()

    def _prep_blocks(self, 
        m: torch.Tensor, 
        z: torch.Tensor, 
        chunk_size: int,
        use_deepspeed_evo_attention: bool,
        use_lma: bool,
        use_flash: bool,
        msa_mask: Optional[torch.Tensor],
        pair_mask: Optional[torch.Tensor],
        inplace_safe: bool,
        _mask_trans: bool,
    ):
        blocks = [
            partial(
                b,
                msa_mask=msa_mask,
                pair_mask=pair_mask,
                chunk_size=chunk_size,
                use_deepspeed_evo_attention=use_deepspeed_evo_attention,
                use_lma=use_lma,
                use_flash=use_flash,
                inplace_safe=inplace_safe,
                _mask_trans=_mask_trans,
            )
            for b in self.blocks
        ]

        if(self.clear_cache_between_blocks):
            def block_with_cache_clear(block, *args, **kwargs):
                torch.cuda.empty_cache()
                return block(*args, **kwargs)

            blocks = [partial(block_with_cache_clear, b) for b in blocks]

        if(chunk_size is not None and self.chunk_size_tuner is not None):
            assert(not self.training)
            tuned_chunk_size = self.chunk_size_tuner.tune_chunk_size(
                representative_fn=blocks[0],
                # We don't want to write in-place during chunk tuning runs
                args=(m.clone(), z.clone(),),
                min_chunk_size=chunk_size,
            )
            blocks = [
                partial(b, 
                    chunk_size=tuned_chunk_size,
                    # A temporary measure to address torch's occasional
                    # inability to allocate large tensors
                    _attn_chunk_size=max(chunk_size, tuned_chunk_size // 4),
                ) for b in blocks
            ]

        return blocks

    def _forward_offload(self,
        input_tensors: Sequence[torch.Tensor],
        msa_mask: torch.Tensor,
        pair_mask: torch.Tensor,
        chunk_size: int,
        use_deepspeed_evo_attention: bool = False,
        use_lma: bool = False,
        use_flash: bool = False,
        _mask_trans: bool = True,
    ) -> Tuple[torch.Tensor, torch.Tensor, torch.Tensor]:
        assert(not (self.training or torch.is_grad_enabled()))
        blocks = self._prep_blocks(
            # We are very careful not to create references to these tensors in
            # this function
            m=input_tensors[0],
            z=input_tensors[1],
            chunk_size=chunk_size,
            use_deepspeed_evo_attention=use_deepspeed_evo_attention,
            use_lma=use_lma,
            use_flash=use_flash,
            msa_mask=msa_mask,
            pair_mask=pair_mask,
            inplace_safe=True,
            _mask_trans=_mask_trans,
        )

        for b in blocks:
            m, z = b(
                None, 
                None, 
                _offload_inference=True,
                _offloadable_inputs=input_tensors,
            )
            input_tensors[0] = m
            input_tensors[1] = z
            del m, z
        
        m, z = input_tensors
        
        s = self.linear(m[..., 0, :, :])
        
        return m, z, s

    def forward(self,
        m: torch.Tensor,
        z: torch.Tensor,
        msa_mask: torch.Tensor,
        pair_mask: torch.Tensor,
        chunk_size: int,
        use_deepspeed_evo_attention: bool = False,
        use_lma: bool = False,
        use_flash: bool = False,
        inplace_safe: bool = False,
        _mask_trans: bool = True,
    ) -> Tuple[torch.Tensor, torch.Tensor, torch.Tensor]:
        """
        Args:
            m:
                [*, N_seq, N_res, C_m] MSA embedding
            z:
                [*, N_res, N_res, C_z] pair embedding
            msa_mask:
                [*, N_seq, N_res] MSA mask
            pair_mask:
                [*, N_res, N_res] pair mask
            chunk_size: 
                Inference-time subbatch size. Acts as a minimum if 
                self.tune_chunk_size is True
            use_deepspeed_evo_attention:
                Whether to use DeepSpeed memory efficient kernel.
                Mutually exclusive with use_lma and use_flash.
            use_lma:
                Whether to use low-memory attention during inference.
                Mutually exclusive with use_flash and use_deepspeed_evo_attention.
            use_flash: 
                Whether to use FlashAttention where possible. Mutually 
                exclusive with use_lma and use_deepspeed_evo_attention.
        Returns:
            m:
                [*, N_seq, N_res, C_m] MSA embedding
            z:
                [*, N_res, N_res, C_z] pair embedding
            s:
                [*, N_res, C_s] single embedding (or None if extra MSA stack)
        """ 
        blocks = self._prep_blocks(
            m=m,
            z=z,
            chunk_size=chunk_size,
            use_deepspeed_evo_attention=use_deepspeed_evo_attention,
            use_lma=use_lma,
            use_flash=use_flash,
            msa_mask=msa_mask,
            pair_mask=pair_mask,
            inplace_safe=inplace_safe,
            _mask_trans=_mask_trans,
        )

        blocks_per_ckpt = self.blocks_per_ckpt
        if(not torch.is_grad_enabled()):
            blocks_per_ckpt = None
        
        m, z = checkpoint_blocks(
            blocks,
            args=(m, z),
            blocks_per_ckpt=blocks_per_ckpt,
        )

        s = self.linear(m[..., 0, :, :])

        return m, z, s


class ExtraMSAStack(nn.Module):
    """
    Implements Algorithm 18.
    """
    def __init__(self,
        c_m: int,
        c_z: int,
        c_hidden_msa_att: int,
        c_hidden_opm: int,
        c_hidden_mul: int,
        c_hidden_pair_att: int,
        no_heads_msa: int,
        no_heads_pair: int,
        no_blocks: int,
        transition_n: int,
        msa_dropout: float,
        pair_dropout: float,
        opm_first: bool,
        fuse_projection_weights: bool,
        inf: float,
        eps: float,
        ckpt: bool,
        clear_cache_between_blocks: bool = False,
        tune_chunk_size: bool = False,
        **kwargs,
    ):
        super(ExtraMSAStack, self).__init__()
 
        self.ckpt = ckpt
        self.clear_cache_between_blocks = clear_cache_between_blocks
        self.blocks = nn.ModuleList()
        for _ in range(no_blocks):
            block = ExtraMSABlock(
                c_m=c_m,
                c_z=c_z,
                c_hidden_msa_att=c_hidden_msa_att,
                c_hidden_opm=c_hidden_opm,
                c_hidden_mul=c_hidden_mul,
                c_hidden_pair_att=c_hidden_pair_att,
                no_heads_msa=no_heads_msa,
                no_heads_pair=no_heads_pair,
                transition_n=transition_n,
                msa_dropout=msa_dropout,
                pair_dropout=pair_dropout,
                opm_first=opm_first,
                fuse_projection_weights=fuse_projection_weights,
                inf=inf,
                eps=eps,
                ckpt=False,
            )
            self.blocks.append(block)
            
        self.tune_chunk_size = tune_chunk_size
        self.chunk_size_tuner = None
        if(tune_chunk_size):
            self.chunk_size_tuner = ChunkSizeTuner()

    def _prep_blocks(self, 
        m: torch.Tensor, 
        z: torch.Tensor, 
        chunk_size: int,
        use_deepspeed_evo_attention: bool,
        use_lma: bool,
        msa_mask: Optional[torch.Tensor],
        pair_mask: Optional[torch.Tensor],
        inplace_safe: bool,
        _mask_trans: bool,
    ):
        blocks = [
            partial(
                b, 
                msa_mask=msa_mask, 
                pair_mask=pair_mask, 
                chunk_size=chunk_size,
                use_deepspeed_evo_attention=use_deepspeed_evo_attention,
                use_lma=use_lma,
                inplace_safe=inplace_safe,
                _mask_trans=_mask_trans,
            ) for b in self.blocks
        ]

        def clear_cache(b, *args, **kwargs):
            torch.cuda.empty_cache()
            return b(*args, **kwargs)

        if(self.clear_cache_between_blocks):
            blocks = [partial(clear_cache, b) for b in blocks]

        if(chunk_size is not None and self.chunk_size_tuner is not None):
            tuned_chunk_size = self.chunk_size_tuner.tune_chunk_size(
                representative_fn=blocks[0],
                # Tensors cloned to avoid getting written to in-place
                # A corollary is that chunk size tuning should be disabled for
                # large N, when z gets really big
                args=(m.clone(), z.clone(),),
                min_chunk_size=chunk_size,
            )
            blocks = [
                partial(b, 
                    chunk_size=tuned_chunk_size,
                    # A temporary measure to address torch's occasional
                    # inability to allocate large tensors
                    _attn_chunk_size=max(chunk_size, tuned_chunk_size // 4),
                ) for b in blocks
            ]

        return blocks

    def _forward_offload(self,
        input_tensors: Sequence[torch.Tensor],
        chunk_size: int,
        use_deepspeed_evo_attention: bool = False,
        use_lma: bool = False,
        msa_mask: Optional[torch.Tensor] = None,
        pair_mask: Optional[torch.Tensor] = None,
        _mask_trans: bool = True,
    ) -> torch.Tensor:
        assert(not (self.training or torch.is_grad_enabled()))
        blocks = self._prep_blocks(
            # We are very careful not to create references to these tensors in
            # this function
            m=input_tensors[0],
            z=input_tensors[1],
            chunk_size=chunk_size,
            use_deepspeed_evo_attention=use_deepspeed_evo_attention,
            use_lma=use_lma,
            msa_mask=msa_mask,
            pair_mask=pair_mask,
            inplace_safe=True,
            _mask_trans=_mask_trans,
        )

        for b in blocks:
            m, z = b(
                None, 
                None, 
                _offload_inference=True,
                _offloadable_inputs=input_tensors,
            )
            input_tensors[0] = m
            input_tensors[1] = z
            del m, z

        return input_tensors[1]

    def forward(self,
        m: torch.Tensor,
        z: torch.Tensor,
        msa_mask: Optional[torch.Tensor],
        pair_mask: Optional[torch.Tensor],
        chunk_size: int,
        use_deepspeed_evo_attention: bool = False,
        use_lma: bool = False,
        inplace_safe: bool = False,
        _mask_trans: bool = True,
    ) -> torch.Tensor:
        """
        Args:
            m:
                [*, N_extra, N_res, C_m] extra MSA embedding
            z:
                [*, N_res, N_res, C_z] pair embedding
            chunk_size: Inference-time subbatch size for Evoformer modules
            use_deepspeed_evo_attention: Whether to use DeepSpeed memory-efficient kernel
            use_lma: Whether to use low-memory attention during inference
            msa_mask:
                Optional [*, N_extra, N_res] MSA mask
            pair_mask:
                Optional [*, N_res, N_res] pair mask
        Returns:
            [*, N_res, N_res, C_z] pair update
        """
        checkpoint_fn = get_checkpoint_fn()
        blocks = self._prep_blocks(
            m=m,
            z=z,
            chunk_size=chunk_size,
            use_deepspeed_evo_attention=use_deepspeed_evo_attention,
            use_lma=use_lma,
            msa_mask=msa_mask,
            pair_mask=pair_mask,
            inplace_safe=inplace_safe,
            _mask_trans=_mask_trans,
        )

        for b in blocks:
            if(self.ckpt and torch.is_grad_enabled()):
                m, z = checkpoint_fn(b, m, z)
            else:
                m, z = b(m, z)

        return z<|MERGE_RESOLUTION|>--- conflicted
+++ resolved
@@ -218,7 +218,6 @@
 
         del tmu_update
 
-<<<<<<< HEAD
         z = add(z,
                 self.ps_dropout_row_layer(
                     self.tri_att_start(
@@ -226,23 +225,12 @@
                         mask=pair_mask,
                         chunk_size=_attn_chunk_size,
                         use_memory_efficient_kernel=False,
+                        use_deepspeed_evo_attention=use_deepspeed_evo_attention,
                         use_lma=use_lma,
                         inplace_safe=inplace_safe,
                     )
                 ),
                 inplace=inplace_safe,
-=======
-        z = add(z, 
-            self.ps_dropout_row_layer(
-                self.tri_att_start(
-                    z, 
-                    mask=pair_mask, 
-                    chunk_size=_attn_chunk_size, 
-                    use_memory_efficient_kernel=False,
-                    use_deepspeed_evo_attention=use_deepspeed_evo_attention,
-                    use_lma=use_lma,
-                    inplace_safe=inplace_safe,
->>>>>>> 67a00a6c
                 )
 
         z = z.transpose(-2, -3)
@@ -250,29 +238,18 @@
             z = z.contiguous()
 
         z = add(z,
-<<<<<<< HEAD
                 self.ps_dropout_row_layer(
                     self.tri_att_end(
                         z,
                         mask=pair_mask.transpose(-1, -2),
                         chunk_size=_attn_chunk_size,
                         use_memory_efficient_kernel=False,
+                        use_deepspeed_evo_attention=use_deepspeed_evo_attention,
                         use_lma=use_lma,
                         inplace_safe=inplace_safe,
                     )
                 ),
                 inplace=inplace_safe,
-=======
-            self.ps_dropout_row_layer(
-                self.tri_att_end(
-                    z,
-                    mask=pair_mask.transpose(-1, -2),
-                    chunk_size=_attn_chunk_size,
-                    use_memory_efficient_kernel=False,
-                    use_deepspeed_evo_attention=use_deepspeed_evo_attention,
-                    use_lma=use_lma,
-                    inplace_safe=inplace_safe,
->>>>>>> 67a00a6c
                 )
 
         z = z.transpose(-2, -3)
@@ -320,19 +297,6 @@
             inf=inf,
         )
 
-<<<<<<< HEAD
-=======
-        # Specifically, seqemb mode does not use column attention
-        self.no_column_attention = no_column_attention
-        if not self.no_column_attention:
-            self.msa_att_col = MSAColumnAttention(
-                c_m,
-                c_hidden_msa_att,
-                no_heads_msa,
-                inf=inf,
-            )
-
->>>>>>> 67a00a6c
         self.msa_dropout_layer = DropoutRowwise(msa_dropout)
 
         self.msa_transition = MSATransition(
@@ -398,6 +362,7 @@
         msa_mask: torch.Tensor,
         pair_mask: torch.Tensor,
         chunk_size: Optional[int] = None,
+        use_deepspeed_evo_attention: bool = False,
         use_lma: bool = False,
         use_flash: bool = False,
         inplace_safe: bool = False,
@@ -484,7 +449,6 @@
 
         m, z = input_tensors
 
-<<<<<<< HEAD
         if self.opm_first:
             del m, z
 
@@ -502,22 +466,11 @@
                         mask=msa_mask,
                         chunk_size=_attn_chunk_size,
                         use_memory_efficient_kernel=False,
+                        use_deepspeed_evo_attention=use_deepspeed_evo_attention,
                         use_lma=use_lma,
                     )
                 ),
                 inplace=inplace_safe,
-=======
-        m = add(m, 
-            self.msa_dropout_layer(
-                self.msa_att_row(
-                    m, 
-                    z=z, 
-                    mask=msa_mask, 
-                    chunk_size=_attn_chunk_size,
-                    use_memory_efficient_kernel=False,
-                    use_deepspeed_evo_attention=use_deepspeed_evo_attention,
-                    use_lma=use_lma,
->>>>>>> 67a00a6c
                 )
 
         if (_offload_inference and inplace_safe):
@@ -535,6 +488,7 @@
                         m,
                         mask=msa_mask,
                         chunk_size=chunk_size,
+                        use_deepspeed_evo_attention=use_deepspeed_evo_attention,
                         use_lma=use_lma,
                         use_flash=use_flash,
                     ),
@@ -549,7 +503,6 @@
             inplace=inplace_safe,
         )
 
-<<<<<<< HEAD
         if not self.opm_first:
             if (not inplace_safe):
                 input_tensors = [m, z]
@@ -573,37 +526,14 @@
 
         if (not inplace_safe):
             input_tensors = [m, z]
-=======
-        # Specifically, column attention is not used in seqemb mode.
-        if not self.no_column_attention:
-            m = add(m,
-                self.msa_att_col(
-                    m,
-                    mask=msa_mask,
-                    chunk_size=chunk_size,
-                    use_deepspeed_evo_attention=use_deepspeed_evo_attention,
-                    use_lma=use_lma,
-                    use_flash=use_flash,
-                ),
-                inplace=inplace_safe,
-            )
->>>>>>> 67a00a6c
 
         del m, z
 
-<<<<<<< HEAD
         z = self.pair_stack(
             z=input_tensors[1],
             pair_mask=pair_mask,
             chunk_size=chunk_size,
-=======
-        m, z = self.core(
-            input_tensors, 
-            msa_mask=msa_mask, 
-            pair_mask=pair_mask, 
-            chunk_size=chunk_size,
             use_deepspeed_evo_attention=use_deepspeed_evo_attention,
->>>>>>> 67a00a6c
             use_lma=use_lma,
             inplace_safe=inplace_safe,
             _mask_trans=_mask_trans,
@@ -715,12 +645,8 @@
                     mask=msa_mask, 
                     chunk_size=_attn_chunk_size,
                     use_lma=use_lma,
-<<<<<<< HEAD
-                    use_memory_efficient_kernel=not use_lma and m.is_cuda,
-=======
                     use_deepspeed_evo_attention=use_deepspeed_evo_attention,
                     use_memory_efficient_kernel=not (use_lma or use_deepspeed_evo_attention),
->>>>>>> 67a00a6c
                     _checkpoint_chunks=
                         self.ckpt if torch.is_grad_enabled() else False,
                 )
