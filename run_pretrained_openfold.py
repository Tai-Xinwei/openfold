--- conflicted
+++ resolved
@@ -44,18 +44,10 @@
 torch.set_grad_enabled(False)
 
 from openfold.config import model_config
-<<<<<<< HEAD
-from openfold.data import (
-    data_pipeline,
-    feature_pipeline, 
-    templates, 
-)
 from openfold.data.tools import hhsearch, hmmsearch
 from openfold.model.model import AlphaFold
 from openfold.model.torchscript import script_preset_
-=======
 from openfold.data import templates, feature_pipeline, data_pipeline
->>>>>>> 84659c93
 from openfold.np import residue_constants, protein
 import openfold.np.relax.relax as relax
 
@@ -72,13 +64,19 @@
 TRACING_INTERVAL = 50
 
 
-def precompute_alignments(tags, seqs, alignment_dir, args):
+def precompute_alignments(tags, seqs, alignment_dir, args, is_multimer):
     for tag, seq in zip(tags, seqs):
         tmp_fasta_path = os.path.join(args.output_dir, f"tmp_{os.getpid()}.fasta")
         with open(tmp_fasta_path, "w") as fp:
             fp.write(f">{tag}\n{seq}")
 
-        local_alignment_dir = os.path.join(alignment_dir, tag)
+        if is_multimer:
+            local_alignment_dir = alignment_dir
+        else:
+            local_alignment_dir = os.path.join(
+                alignment_dir,
+                os.path.join(alignment_dir, tag),
+            )
         if(args.use_precomputed_alignments is None and not os.path.isdir(local_alignment_dir)):
             logger.info(f"Generating alignments for {tag}...")
                 
@@ -87,12 +85,10 @@
             alignment_runner = data_pipeline.AlignmentRunner(
                 jackhmmer_binary_path=args.jackhmmer_binary_path,
                 hhblits_binary_path=args.hhblits_binary_path,
-                hhsearch_binary_path=args.hhsearch_binary_path,
                 uniref90_database_path=args.uniref90_database_path,
                 mgnify_database_path=args.mgnify_database_path,
                 bfd_database_path=args.bfd_database_path,
                 uniclust30_database_path=args.uniclust30_database_path,
-                pdb70_database_path=args.pdb70_database_path,
                 no_cpus=args.cpus,
             )
             alignment_runner.run(
@@ -129,6 +125,14 @@
         feature_dict = data_processor.process_fasta(
             fasta_path=tmp_fasta_path, alignment_dir=local_alignment_dir
         )
+    elif "multimer" in args.config_preset:
+        with open(tmp_fasta_path, "w") as fp:
+            fp.write(
+                '\n'.join([f">{tag}\n{seq}" for tag, seq in zip(tags, seqs)])
+            )
+        feature_dict = data_processor.process_fasta(
+            fasta_path=tmp_fasta_path, alignment_dir=alignment_dir,
+        )
     else:
         with open(tmp_fasta_path, "w") as fp:
             fp.write(
@@ -148,15 +152,18 @@
 
 
 def main(args):
-<<<<<<< HEAD
-    config = model_config(args.model_name)
-    model = AlphaFold(config)
-    model = model.eval()
-    import_jax_weights_(model, args.param_path, version=args.model_name)
-    #script_preset_(model)
-    model = model.to(args.model_device)
-
-    is_multimer = "multimer" in args.model_name
+# Create the output directory
+    os.makedirs(args.output_dir, exist_ok=True)
+
+    config = model_config(args.config_preset, long_sequence_inference=args.long_sequence_inference)
+
+    if (args.trace_model):
+        if (not config.data.predict.fixed_size):
+            raise ValueError(
+                "Tracing requires that fixed_size mode be enabled in the config"
+            )
+
+    is_multimer = "multimer" in args.config_preset
 
     if(is_multimer):
         if(not args.use_precomputed_alignments):
@@ -210,28 +217,6 @@
     else:
         alignment_runner = None
 
-=======
-    # Create the output directory
-    os.makedirs(args.output_dir, exist_ok=True)
-
-    config = model_config(args.config_preset, long_sequence_inference=args.long_sequence_inference)
-    
-    if(args.trace_model):
-        if(not config.data.predict.fixed_size):
-            raise ValueError(
-                "Tracing requires that fixed_size mode be enabled in the config"
-            )
-    
-    template_featurizer = templates.TemplateHitFeaturizer(
-        mmcif_dir=args.template_mmcif_dir,
-        max_template_date=args.max_template_date,
-        max_hits=config.data.predict.max_templates,
-        kalign_binary_path=args.kalign_binary_path,
-        release_dates_path=args.release_dates_path,
-        obsolete_pdbs_path=args.obsolete_pdbs_path
-    )
-
->>>>>>> 84659c93
     data_processor = data_pipeline.DataPipeline(
         template_featurizer=template_featurizer,
     )
@@ -244,17 +229,6 @@
     output_dir_base = args.output_dir
     random_seed = args.data_random_seed
     if random_seed is None:
-<<<<<<< HEAD
-        random_seed = random.randrange(sys.maxsize)
-    
-    feature_processor = feature_pipeline.FeaturePipeline(
-        config.data
-    )
-    
-    if not os.path.exists(output_dir_base):
-        os.makedirs(output_dir_base)
-    if(not args.use_precomputed_alignments):
-=======
         random_seed = random.randrange(2**32)
     
     np.random.seed(random_seed)
@@ -264,76 +238,27 @@
     if not os.path.exists(output_dir_base):
         os.makedirs(output_dir_base)
     if args.use_precomputed_alignments is None:
->>>>>>> 84659c93
         alignment_dir = os.path.join(output_dir_base, "alignments")
     else:
         alignment_dir = args.use_precomputed_alignments
 
-<<<<<<< HEAD
-    for fasta_path in os.listdir(args.fasta_dir):
-        if(not ".fasta" == os.path.splitext(fasta_path)[-1]):
-            print(f"Skipping {fasta_path}. Not a .fasta file...")
-            continue
-   
-        fasta_path = os.path.join(args.fasta_dir, fasta_path)
-
-        # Gather input sequences
-        with open(fasta_path, "r") as fp:
-            data = fp.read()
-
-        lines = [
-            l.replace('\n', '') 
-            for prot in data.split('>') for l in prot.strip().split('\n', 1)
-        ][1:]
-        tags, seqs = lines[::2], lines[1::2]
-
-        if((not is_multimer) and len(tags) != 1):
-            print(
-                f"{fasta_path} contains more than one sequence but "
-                f"multimer mode is not enabled. Skipping..."
-            )
-            continue
-        
-        for tag, seq in zip(tags, seqs):
-            tag, seq = tags[0], seqs[0]
-            local_alignment_dir = os.path.join(alignment_dir, tag)
-            if(args.use_precomputed_alignments is None):
-                if not os.path.exists(local_alignment_dir):
-                    os.makedirs(local_alignment_dir)
-                
-                alignment_runner.run(
-                    fasta_path, local_alignment_dir
-                )
-       
-        if(is_multimer):
-            local_alignment_dir = alignment_dir
-        else:
-            local_alignment_dir = os.path.join(
-                alignment_dir,
-                tags[0],
-            )
-
-        feature_dict = data_processor.process_fasta(
-            fasta_path=fasta_path, alignment_dir=local_alignment_dir
-        )
-
-        processed_feature_dict = feature_processor.process_features(
-            feature_dict, mode='predict', is_multimer=is_multimer,
-        )
-        
-        logging.info("Executing model...")
-        batch = processed_feature_dict
-        with torch.no_grad():
-            batch = {
-=======
     tag_list = []
     seq_list = []
     for fasta_file in list_files_with_extensions(args.fasta_dir, (".fasta", ".fa")):
         # Gather input sequences
-        with open(os.path.join(args.fasta_dir, fasta_file), "r") as fp:
+        fasta_path = os.path.join(args.fasta_dir, fasta_file)
+        with open(fasta_path, "r") as fp:
             data = fp.read()
     
         tags, seqs = parse_fasta(data)
+
+        if ((not is_multimer) and len(tags) != 1):
+            print(
+                f"{fasta_path} contains more than one sequence but "
+                f"multimer mode is not enabled. Skipping..."
+            )
+            continue
+
         # assert len(tags) == len(set(tags)), "All FASTA tags must be unique"
         tag = '-'.join(tags)
 
@@ -357,7 +282,7 @@
                 output_name = f'{output_name}_{args.output_postfix}'
     
             # Does nothing if the alignments have already been computed
-            precompute_alignments(tags, seqs, alignment_dir, args)
+            precompute_alignments(tags, seqs, alignment_dir, args, is_multimer)
         
             feature_dict = feature_dicts.get(tag, None)
             if(feature_dict is None):
@@ -379,138 +304,75 @@
                 feature_dicts[tag] = feature_dict
 
             processed_feature_dict = feature_processor.process_features(
-                feature_dict, mode='predict',
+                feature_dict, mode='predict', is_multimer=is_multimer
             )
 
             processed_feature_dict = {
->>>>>>> 84659c93
                 k:torch.as_tensor(v, device=args.model_device) 
                 for k,v in processed_feature_dict.items()
             }
-<<<<<<< HEAD
-        
-            t = time.perf_counter()
-             
-            chunk_size = model.globals.chunk_size
-            try:
-                model.globals.chunk_size = None
-                out = model(batch)
-            except RuntimeError as e:
-                model.globals.chunk_size = chunk_size
-                out = model(batch)
-            logging.info(f"Inference time: {time.perf_counter() - t}")
+
+
+        if (args.trace_model):
+            if (rounded_seqlen > cur_tracing_interval):
+                logger.info(
+                    f"Tracing model at {rounded_seqlen} residues..."
+                )
+                t = time.perf_counter()
+                trace_model_(model, processed_feature_dict)
+                tracing_time = time.perf_counter() - t
+                logger.info(
+                    f"Tracing time: {tracing_time}"
+                )
+                cur_tracing_interval = rounded_seqlen
+
+        out = run_model(model, processed_feature_dict, tag, args.output_dir)
 
         # Toss out the recycling dimensions --- we don't need them anymore
-        batch = tensor_tree_map(lambda x: np.array(x[..., -1].cpu()), batch)
+        processed_feature_dict = tensor_tree_map(
+            lambda x: np.array(x[..., -1].cpu()),
+            processed_feature_dict
+        )
         out = tensor_tree_map(lambda x: np.array(x.cpu()), out)
-        
-        plddt = out["plddt"]
-        mean_plddt = np.mean(plddt)
-        
-        plddt_b_factors = np.repeat(
-            plddt[..., None], residue_constants.atom_type_num, axis=-1
-        )
-        
-        unrelaxed_protein = protein.from_prediction(
-            features=batch,
-            result=out,
-            b_factors=plddt_b_factors,
-            remove_leading_feature_dimension=not is_multimer,
-        )
-=======
->>>>>>> 84659c93
-
-            if(args.trace_model):
-                if(rounded_seqlen > cur_tracing_interval):
-                    logger.info(
-                        f"Tracing model at {rounded_seqlen} residues..."
-                    )
-                    t = time.perf_counter()
-                    trace_model_(model, processed_feature_dict)
-                    tracing_time = time.perf_counter() - t
-                    logger.info(
-                        f"Tracing time: {tracing_time}"
-                    )
-                    cur_tracing_interval = rounded_seqlen
-
-<<<<<<< HEAD
-        print(unrelaxed_output_path)
-        print("asdjfh klasjdhf lkasjdhf lkjasdhflkjasdh fkl jasdhfklj hasdkljf hasldkjfh lkasjdfh lkajsdhflk asd")
-
-        amber_relaxer = relax.AmberRelaxation(
-            use_gpu=(args.model_device != "cpu"),
-            **config.relax,
-        )
-        
-        # Relax the prediction.
-        t = time.perf_counter()
-        visible_devices = os.getenv("CUDA_VISIBLE_DEVICES", default="")
-        if("cuda" in args.model_device):
-            device_no = args.model_device.split(":")[-1]
-            os.environ["CUDA_VISIBLE_DEVICES"] = device_no
-        relaxed_pdb_str, _, _ = amber_relaxer.process(prot=unrelaxed_protein)
-        os.environ["CUDA_VISIBLE_DEVICES"] = visible_devices
-        logging.info(f"Relaxation time: {time.perf_counter() - t}")
-        
-        # Save the relaxed PDB.
-        relaxed_output_path = os.path.join(
-            args.output_dir, f'{tag}_{args.model_name}_relaxed.pdb'
-        )
-        with open(relaxed_output_path, 'w') as f:
-            f.write(relaxed_pdb_str)
-=======
-            out = run_model(model, processed_feature_dict, tag, args.output_dir)
-
-            # Toss out the recycling dimensions --- we don't need them anymore
-            processed_feature_dict = tensor_tree_map(
-                lambda x: np.array(x[..., -1].cpu()), 
-                processed_feature_dict
-            )
-            out = tensor_tree_map(lambda x: np.array(x.cpu()), out)
->>>>>>> 84659c93
-
-            unrelaxed_protein = prep_output(
-                out, 
-                processed_feature_dict, 
-                feature_dict, 
-                feature_processor, 
-                args.config_preset,
-                args.multimer_ri_gap,
-                args.subtract_plddt
-            )
-
-            unrelaxed_output_path = os.path.join(
-                output_directory, f'{output_name}_unrelaxed.pdb'
-            )
-
-            with open(unrelaxed_output_path, 'w') as fp:
-                fp.write(protein.to_pdb(unrelaxed_protein))
-
-            logger.info(f"Output written to {unrelaxed_output_path}...")
-            
-            if not args.skip_relaxation:
-                # Relax the prediction.
-                logger.info(f"Running relaxation on {unrelaxed_output_path}...")
-                relax_protein(config, args.model_device, unrelaxed_protein, output_directory, output_name)
-
-            if args.save_outputs:
-                output_dict_path = os.path.join(
-                    output_directory, f'{output_name}_output_dict.pkl'
-                )
-                with open(output_dict_path, "wb") as fp:
-                    pickle.dump(out, fp, protocol=pickle.HIGHEST_PROTOCOL)
-
-                logger.info(f"Model output written to {output_dict_path}...")
+        unrelaxed_protein = prep_output(
+            out,
+            processed_feature_dict,
+            feature_dict,
+            feature_processor,
+            args.config_preset,
+            args.multimer_ri_gap,
+            args.subtract_plddt
+        )
+
+        unrelaxed_output_path = os.path.join(
+            output_directory, f'{output_name}_unrelaxed.pdb'
+        )
+
+        with open(unrelaxed_output_path, 'w') as fp:
+            fp.write(protein.to_pdb(unrelaxed_protein))
+
+        logger.info(f"Output written to {unrelaxed_output_path}...")
+
+        if not args.skip_relaxation:
+            # Relax the prediction.
+            logger.info(f"Running relaxation on {unrelaxed_output_path}...")
+            relax_protein(config, args.model_device, unrelaxed_protein, output_directory, output_name)
+
+        if args.save_outputs:
+            output_dict_path = os.path.join(
+                output_directory, f'{output_name}_output_dict.pkl'
+            )
+            with open(output_dict_path, "wb") as fp:
+                pickle.dump(out, fp, protocol=pickle.HIGHEST_PROTOCOL)
+
+            logger.info(f"Model output written to {output_dict_path}...")
 
 
 if __name__ == "__main__":
     parser = argparse.ArgumentParser()
     parser.add_argument(
         "fasta_dir", type=str,
-<<<<<<< HEAD
-=======
         help="Path to directory containing FASTA files, one sequence per file"
->>>>>>> 84659c93
     )
     parser.add_argument(
         "template_mmcif_dir", type=str,
